--- conflicted
+++ resolved
@@ -58,15 +58,9 @@
     parser.add_argument('--opt-taguchi', action='store_true', default=False, help='optimise parameters using the Taguchi optimisation method')
     args = parser.parse_args()
     numbermodelruns = args.n
-<<<<<<< HEAD
-    inputdirectory = os.path.dirname(os.path.abspath(args.inputfile)) + os.sep
-    inputfile = inputdirectory + os.path.basename(args.inputfile)
-
-=======
     inputdirectory = os.path.dirname(os.path.abspath(args.inputfile))
     inputfile = os.path.abspath(os.path.join(inputdirectory, os.path.basename(args.inputfile)))
-    
->>>>>>> a10237ec
+
     # Create a separate namespace that users can access in any Python code blocks in the input file
     usernamespace = {'c': c, 'e0': e0, 'm0': m0, 'z0': z0, 'number_model_runs': numbermodelruns, 'input_directory': inputdirectory}
 
@@ -245,130 +239,25 @@
 
     # Monitor memory usage
     p = psutil.Process()
-<<<<<<< HEAD
-
-    print('\n{}\n\nModel input file: {}\n'.format(68*'*', inputfile))
-
-    # Add the current model run to namespace that can be accessed by user in any Python code blocks in input file
-    usernamespace['current_model_run'] = modelrun
-    print('Constants/variables available for Python scripting: {}\n'.format(usernamespace))
-
-    # Process any user input Python commands
-    processedlines = process_python_include_code(inputfile, usernamespace)
-
-    # Write a file containing the input commands after Python blocks have been processed
-    if args.write_processed:
-        write_processed_file(inputfile, modelrun, numbermodelruns, processedlines)
-
-    # Check validity of command names & that essential commands are present
-    singlecmds, multicmds, geometry = check_cmd_names(processedlines)
-
-    # Initialise an instance of the FDTDGrid class
-    G = FDTDGrid()
-    G.inputdirectory = usernamespace['inputdirectory']
-
-    # Create built-in materials
-    m = Material(0, 'pec', G)
-    m.average = False
-    G.materials.append(m)
-    m = Material(1, 'free_space', G)
-    G.materials.append(m)
-
-    # Process parameters for commands that can only occur once in the model
-    process_singlecmds(singlecmds, G)
-
-    # Process parameters for commands that can occur multiple times in the model
-    process_multicmds(multicmds, G)
-
-    # Initialise an array for volumetric material IDs (solid), boolean arrays for specifying materials not to be averaged (rigid),
-    # an array for cell edge IDs (ID), and arrays for the field components.
-    G.initialise_std_arrays()
-
-    # Process the geometry commands in the order they were given
-    tinputprocstart = perf_counter()
-    process_geometrycmds(geometry, G)
-    tinputprocend = perf_counter()
-    print('\nInput file processed in [HH:MM:SS]: {}'.format(datetime.timedelta(seconds=int(tinputprocend - tinputprocstart))))
-
-    # Build the PML and calculate initial coefficients
-    build_pmls(G)
-
-    # Build the model, i.e. set the material properties (ID) for every edge of every Yee cell
-    tbuildstart = perf_counter()
-    build_electric_components(G.solid, G.rigidE, G.ID, G)
-    build_magnetic_components(G.solid, G.rigidH, G.ID, G)
-    tbuildend = perf_counter()
-    print('\nModel built in [HH:MM:SS]: {}'.format(datetime.timedelta(seconds=int(tbuildend - tbuildstart))))
-
-    # Process any voltage sources (that have resistance) to create a new material at the source location
-    for voltagesource in G.voltagesources:
-        voltagesource.create_material(G)
-
-    # Initialise arrays of update coefficients to pass to update functions
-    G.initialise_std_updatecoeff_arrays()
-
-    # Initialise arrays of update coefficients and temporary values if there are any dispersive materials
-    if Material.maxpoles != 0:
-        G.initialise_dispersive_arrays()
-
-    # Calculate update coefficients, store in arrays, and list materials in model
-    if G.messages:
-        print('\nMaterials:\n')
-        print('ID\tName\t\tProperties')
-        print('{}'.format('-'*50))
-    for material in G.materials:
-
-        # Calculate update coefficients for material
-        material.calculate_update_coeffsE(G)
-        material.calculate_update_coeffsH(G)
-
-        # Store all update coefficients together
-        G.updatecoeffsE[material.numID, :] = material.CA, material.CBx, material.CBy, material.CBz, material.srce
-        G.updatecoeffsH[material.numID, :] = material.DA, material.DBx, material.DBy, material.DBz, material.srcm
-
-        # Store coefficients for any dispersive materials
-        if Material.maxpoles != 0:
-            z = 0
-            for pole in range(Material.maxpoles):
-                G.updatecoeffsdispersive[material.numID, z:z+3] = e0 * material.eqt2[pole], material.eqt[pole], material.zt[pole]
-                z += 3
-
-        if G.messages:
-            if material.deltaer and material.tau:
-                tmp = 'delta_epsr={}, tau={} secs; '.format(', '.join('{:g}'.format(deltaer) for deltaer in material.deltaer), ', '.join('{:g}'.format(tau) for tau in material.tau))
-            else:
-                tmp = ''
-            if material.average:
-                dielectricsmoothing = 'dielectric smoothing permitted.'
-            else:
-                dielectricsmoothing = 'dielectric smoothing not permitted.'
-            print('{:3}\t{:12}\tepsr={:g}, sig={:g} S/m; mur={:g}, sig*={:g} S/m; '.format(material.numID, material.ID, material.er, material.se, material.mr, material.sm) + tmp + dielectricsmoothing)
-
-    # Check to see if numerical dispersion might be a problem
-    resolution = dispersion_check(G)
-    if resolution != 0 and max((G.dx, G.dy, G.dz)) > resolution:
-        print('\nWARNING: Potential numerical dispersion in the simulation. Check the spatial discretisation against the smallest wavelength present. Suggested resolution should be less than {:g}m'.format(resolution))
-
-=======
-    
+
     # Declare variable to hold FDTDGrid class
     global G
-    
+
     # Normal model reading/building process; bypassed if geometry information to be reused
     if not 'G' in globals():
         print('\n{}\n\nModel input file: {}\n'.format(68*'*', inputfile))
-        
+
         # Add the current model run to namespace that can be accessed by user in any Python code blocks in input file
         usernamespace['current_model_run'] = modelrun
         print('Constants/variables available for Python scripting: {}\n'.format(usernamespace))
-        
+
         # Read input file and process any Python or include commands
         processedlines = process_python_include_code(inputfile, usernamespace)
-        
+
         # Write a file containing the input commands after Python or include commands have been processed
         if args.write_processed:
             write_processed_file(inputfile, modelrun, numbermodelruns, processedlines)
-        
+
         # Check validity of command names and that essential commands are present
         singlecmds, multicmds, geometry = check_cmd_names(processedlines)
 
@@ -405,7 +294,7 @@
 
         # Build the PML and calculate initial coefficients
         build_pmls(G)
-        
+
         # Build the model, i.e. set the material properties (ID) for every edge of every Yee cell
         tbuildstart = perf_counter()
         build_electric_components(G.solid, G.rigidE, G.ID, G)
@@ -416,7 +305,7 @@
         # Process any voltage sources (that have resistance) to create a new material at the source location
         for voltagesource in G.voltagesources:
             voltagesource.create_material(G)
-        
+
         # Initialise arrays of update coefficients to pass to update functions
         G.initialise_std_update_coeff_arrays()
 
@@ -430,22 +319,22 @@
             print('ID\tName\t\tProperties')
             print('{}'.format('-'*50))
         for material in G.materials:
-            
+
             # Calculate update coefficients for material
             material.calculate_update_coeffsE(G)
             material.calculate_update_coeffsH(G)
-            
+
             # Store all update coefficients together
             G.updatecoeffsE[material.numID, :] = material.CA, material.CBx, material.CBy, material.CBz, material.srce
             G.updatecoeffsH[material.numID, :] = material.DA, material.DBx, material.DBy, material.DBz, material.srcm
-            
+
             # Store coefficients for any dispersive materials
             if Material.maxpoles != 0:
                 z = 0
                 for pole in range(Material.maxpoles):
                     G.updatecoeffsdispersive[material.numID, z:z+3] = e0 * material.eqt2[pole], material.eqt[pole], material.zt[pole]
                     z += 3
-            
+
             if G.messages:
                 if material.deltaer and material.tau:
                     tmp = 'delta_epsr={}, tau={} secs; '.format(', '.join('{:g}'.format(deltaer) for deltaer in material.deltaer), ', '.join('{:g}'.format(tau) for tau in material.tau))
@@ -463,10 +352,10 @@
             print('\nWARNING: Potential numerical dispersion in the simulation. Check the spatial discretisation against the smallest wavelength present. Suggested resolution should be less than {:g}m'.format(resolution))
 
     # If geometry information to be reused between model runs
-    else:        
+    else:
         # Clear arrays for field components
         G.initialise_field_arrays()
-        
+
         # Clear arrays for fields in PML
         for pml in G.pmls:
             pml.initialise_field_arrays()
@@ -488,8 +377,7 @@
             receiver.xcoord = receiver.xcoordbase + (modelrun - 1) * G.rxstepx
             receiver.ycoord = receiver.ycoordbase + (modelrun - 1) * G.rxstepy
             receiver.zcoord = receiver.zcoordbase + (modelrun - 1) * G.rxstepz
-    
->>>>>>> a10237ec
+
     # Write files for any geometry views
     if not G.geometryviews and args.geometry_only:
         raise GeneralError('No geometry views found.')
@@ -507,29 +395,7 @@
         # Prepare any snapshot files
         for snapshot in G.snapshots:
             snapshot.prepare_vtk_imagedata(modelrun, numbermodelruns, G)
-<<<<<<< HEAD
-
-        # Adjust position of sources and receivers if required
-        if G.srcstepx > 0 or G.srcstepy > 0 or G.srcstepz > 0:
-            for source in itertools.chain(G.hertziandipoles, G.magneticdipoles, G.voltagesources, G.transmissionlines):
-                if modelrun == 1:
-                    if source.xcoord + G.srcstepx * (numbermodelruns - 1) > G.nx or source.ycoord + G.srcstepy * (numbermodelruns - 1) > G.ny or source.zcoord + G.srcstepz * (numbermodelruns - 1) > G.nz:
-                        raise GeneralError('Source(s) will be stepped to a position outside the domain.')
-                source.xcoord += (modelrun - 1) * G.srcstepx
-                source.ycoord += (modelrun - 1) * G.srcstepy
-                source.zcoord += (modelrun - 1) * G.srcstepz
-        if G.rxstepx > 0 or G.rxstepy > 0 or G.rxstepz > 0:
-            for receiver in G.rxs:
-                if modelrun == 1:
-                    if receiver.xcoord + G.rxstepx * (numbermodelruns - 1) > G.nx or receiver.ycoord + G.rxstepy * (numbermodelruns - 1) > G.ny or receiver.zcoord + G.rxstepz * (numbermodelruns - 1) > G.nz:
-                        raise GeneralError('Receiver(s) will be stepped to a position outside the domain.')
-                receiver.xcoord += (modelrun - 1) * G.rxstepx
-                receiver.ycoord += (modelrun - 1) * G.rxstepy
-                receiver.zcoord += (modelrun - 1) * G.rxstepz
-
-=======
-        
->>>>>>> a10237ec
+
         # Prepare output file
         inputfileparts = os.path.splitext(inputfile)
         if numbermodelruns == 1:
