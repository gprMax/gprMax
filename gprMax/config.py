--- conflicted
+++ resolved
@@ -1,377 +1,372 @@
-# Copyright (C) 2015-2023: The University of Edinburgh, United Kingdom
-#                 Authors: Craig Warren, Antonis Giannopoulos, and John Hartley
-#
-# This file is part of gprMax.
-#
-# gprMax is free software: you can redistribute it and/or modify
-# it under the terms of the GNU General Public License as published by
-# the Free Software Foundation, either version 3 of the License, or
-# (at your option) any later version.
-#
-# gprMax is distributed in the hope that it will be useful,
-# but WITHOUT ANY WARRANTY; without even the implied warranty of
-# MERCHANTABILITY or FITNESS FOR A PARTICULAR PURPOSE.  See the
-# GNU General Public License for more details.
-#
-# You should have received a copy of the GNU General Public License
-# along with gprMax.  If not, see <http://www.gnu.org/licenses/>.
-
-import logging
-import sys
-import warnings
-from pathlib import Path
-
-# Used to suppress CompilerWarning (sub-class of UserWarning) from pyopencl
-warnings.filterwarnings("ignore", category=UserWarning)
-
-import cython
-import numpy as np
-from colorama import Fore, Style, init
-
-init()
-from scipy.constants import c
-from scipy.constants import epsilon_0 as e0
-from scipy.constants import mu_0 as m0
-
-from .utilities.host_info import detect_cuda_gpus, detect_opencl, get_host_info
-from .utilities.utilities import get_terminal_width
-
-logger = logging.getLogger(__name__)
-
-# Single instance of SimConfig to hold simulation configuration parameters.
-sim_config = None
-
-# Instances of ModelConfig that hold model configuration parameters.
-model_configs = []
-
-# Each model in a simulation is given a unique number when the instance of
-# ModelConfig is created
-model_num = 0
-
-
-def get_model_config():
-    """Return ModelConfig instace for specific model."""
-    if sim_config.args.mpi:
-        return model_configs
-    else:
-        return model_configs[model_num]
-
-
-class ModelConfig:
-    """Configuration parameters for a model.
-    N.B. Multiple models can exist within a simulation
-    """
-
-    def __init__(self):
-        self.mode = "3D"
-        self.grids = []
-        self.ompthreads = None
-
-        # Store information for CUDA or OpenCL solver
-        #   dev: compute device object.
-        #   snapsgpu2cpu: copy snapshot data from GPU to CPU during simulation.
-        #     N.B. This will happen if the requested snapshots are too large to
-        #           fit on the memory of the GPU. If True this will slow
-        #           performance significantly.
-<<<<<<< HEAD
-        if sim_config.general["solver"] == "cuda" or sim_config.general["solver"] == "opencl":
-            if sim_config.general["solver"] == "cuda":
-=======
-        if sim_config.general['solver'] in ['cuda', 'opencl']:
-            if sim_config.general['solver'] == 'cuda':
->>>>>>> 2da61bc3
-                devs = sim_config.args.gpu
-            elif sim_config.general["solver"] == "opencl":
-                devs = sim_config.args.opencl
-
-            # If a list of lists of deviceIDs is found, flatten it
-            if any(isinstance(element, list) for element in devs):
-                deviceID = [val for sublist in devs for val in sublist]
-
-            # If no deviceID is given default to using deviceID 0. Else if either
-            # a single deviceID or list of deviceIDs is given use first one.
-            try:
-                deviceID = deviceID[0]
-            except:
-                deviceID = 0
-
-            self.device = {"dev": sim_config.set_model_device(deviceID), "snapsgpu2cpu": False}
-
-        # Total memory usage for all grids in the model. Starts with 50MB overhead.
-        self.mem_overhead = 65e6
-        self.mem_use = self.mem_overhead
-
-        self.reuse_geometry = False
-
-        # String to print at start of each model run
-        s = f"\n--- Model {model_num + 1}/{sim_config.model_end}, " f"input file: {sim_config.input_file_path}"
-        self.inputfilestr = Fore.GREEN + f"{s} {'-' * (get_terminal_width() - 1 - len(s))}\n" + Style.RESET_ALL
-
-        # Output file path and name for specific model
-        self.appendmodelnumber = "" if sim_config.args.n == 1 else str(model_num + 1)  # Indexed from 1
-        self.set_output_file_path()
-
-        # Numerical dispersion analysis parameters
-        #   highestfreqthres: threshold (dB) down from maximum power (0dB) of
-        #                       main frequency used to calculate highest
-        #                       frequency for numerical dispersion analysis.
-        #   maxnumericaldisp: maximum allowable percentage physical
-        #                       phase-velocity phase error.
-        #   mingridsampling: minimum grid sampling of smallest wavelength for
-        #                       physical wave propagation.
-        self.numdispersion = {"highestfreqthres": 40, "maxnumericaldisp": 2, "mingridsampling": 3}
-
-        # General information to configure materials
-        #   maxpoles: Maximum number of dispersive material poles in a model.
-        #   dispersivedtype: Data type for dispersive materials.
-        #   dispersiveCdtype: Data type for dispersive materials in Cython.
-        #   drudelorentz: True/False model contains Drude or Lorentz materials.
-        #   cudarealfunc: String to substitute into CUDA kernels for fields
-        #                   dependent on dispersive material type.
-        self.materials = {
-            "maxpoles": 0,
-            "dispersivedtype": None,
-            "dispersiveCdtype": None,
-            "drudelorentz": None,
-            "cudarealfunc": "",
-        }
-
-    def get_scene(self):
-        if sim_config.scenes:
-            return sim_config.scenes[model_num]
-        else:
-            return None
-
-    def get_usernamespace(self):
-        """Namespace only used with #python blocks which are deprecated."""
-        tmp = {
-            "number_model_runs": sim_config.model_end,
-            "current_model_run": model_num + 1,
-            "inputfile": sim_config.input_file_path.resolve(),
-        }
-        return dict(**sim_config.em_consts, **tmp)
-
-    def set_dispersive_material_types(self):
-        """Sets data type for disperive materials. Complex if Drude or Lorentz
-        materials are present. Real if Debye materials.
-        """
-        if self.materials["drudelorentz"]:
-            self.materials["crealfunc"] = ".real()"
-            self.materials["dispersivedtype"] = sim_config.dtypes["complex"]
-            self.materials["dispersiveCdtype"] = sim_config.dtypes["C_complex"]
-        else:
-            self.materials["crealfunc"] = ""
-            self.materials["dispersivedtype"] = sim_config.dtypes["float_or_double"]
-            self.materials["dispersiveCdtype"] = sim_config.dtypes["C_float_or_double"]
-
-    def set_output_file_path(self, outputdir=None):
-        """Sets output file path. Can be provided by the user via the API or an
-            input file command. If they haven't provided one use the input file
-            path instead.
-
-        Args:
-            outputdir: string of output file directory given by input file command.
-        """
-
-        if not outputdir:
-            try:
-                self.output_file_path = Path(self.args.outputfile)
-            except AttributeError:
-                self.output_file_path = sim_config.input_file_path.with_suffix("")
-        else:
-            try:
-                Path(outputdir).mkdir(exist_ok=True)
-                self.output_file_path = Path(outputdir, sim_config.input_file_path.stem)
-            except AttributeError:
-                self.output_file_path = sim_config.input_file_path.with_suffix("")
-
-        parts = self.output_file_path.parts
-        self.output_file_path = Path(*parts[:-1], parts[-1] + self.appendmodelnumber)
-        self.output_file_path_ext = self.output_file_path.with_suffix(".h5")
-
-    def set_snapshots_dir(self):
-        """Sets directory to store any snapshots.
-
-        Returns:
-            snapshot_dir: Path to directory to store snapshot files in.
-        """
-        parts = self.output_file_path.with_suffix("").parts
-        snapshot_dir = Path(*parts[:-1], parts[-1] + "_snaps")
-
-        return snapshot_dir
-
-
-class SimulationConfig:
-    """Configuration parameters for a simulation.
-    N.B. A simulation can consist of multiple models.
-    """
-
-    def __init__(self, args):
-        """
-        Args:
-            args: Namespace with arguments from either API or CLI.
-        """
-
-        self.args = args
-
-        if args.mpi and args.geometry_fixed:
-            logger.exception("The geometry fixed option cannot be used with MPI.")
-            raise ValueError
-
-        if args.gpu and args.opencl:
-            logger.exception("You cannot use both CUDA and OpenCl simultaneously.")
-            raise ValueError
-
-        # General settings for the simulation
-        #   inputfilepath: path to inputfile location.
-        #   outputfilepath: path to outputfile location.
-        #   progressbars: whether to show progress bars on stdoout or not.
-        #   solver: cpu, cuda, opencl.
-        #   subgrid: whether the simulation uses sub-grids.
-        #   precision: data type for electromagnetic field output (single/double).
-        #   progressbars: progress bars on stdoout or not - switch off
-        #                   progressbars when logging level is greater than
-        #                   info (20)
-
-        self.general = {"solver": "cpu", "subgrid": False, "precision": "single", "progressbars": args.log_level <= 20}
-
-        self.em_consts = {
-            "c": c,  # Speed of light in free space (m/s)
-            "e0": e0,  # Permittivity of free space (F/m)
-            "m0": m0,  # Permeability of free space (H/m)
-            "z0": np.sqrt(m0 / e0),
-        }  # Impedance of free space (Ohms)
-
-        # Store information about host machine
-        self.hostinfo = get_host_info()
-
-        # CUDA
-        if self.args.gpu is not None:
-            self.general["solver"] = "cuda"
-            # Both single and double precision are possible on GPUs, but single
-            # provides best performance.
-            self.general["precision"] = "single"
-            self.devices = {"devs": [], "nvcc_opts": None}  # pycuda device objects  # nvcc compiler options
-            # Suppress nvcc warnings on Microsoft Windows
-            if sys.platform == "win32":
-                self.devices["nvcc_opts"] = ["-w"]
-
-            # Add pycuda available GPU(s)
-            self.devices["devs"] = detect_cuda_gpus()
-
-        # OpenCL
-        if self.args.opencl is not None:
-            self.general["solver"] = "opencl"
-            self.general["precision"] = "single"
-            self.devices = {"devs": [], "compiler_opts": None}  # pyopencl available device(s)
-
-            # Suppress unused variable warnings on gcc
-            # if sys.platform != 'win32': self.devices['compiler_opts'] = ['-w']
-
-            # Add pyopencl available device(s)
-            self.devices["devs"] = detect_opencl()
-
-        # Subgrid parameter may not exist if user enters via CLI
-        try:
-            self.general["subgrid"] = self.args.subgrid
-            # Double precision should be used with subgrid for best accuracy
-            self.general["precision"] = "double"
-            if (self.general["subgrid"] and self.general["solver"] == "cuda") or (
-                self.general["subgrid"] and self.general["solver"] == "opencl"
-            ):
-                logger.exception(
-                    "You cannot currently use CUDA or OpenCL-based " "solvers with models that contain sub-grids."
-                )
-                raise ValueError
-        except AttributeError:
-            self.general["subgrid"] = False
-
-        # Scenes parameter may not exist if user enters via CLI
-        try:
-            self.scenes = args.scenes
-        except AttributeError:
-            self.scenes = []
-
-        # Set more complex parameters
-        self._set_precision()
-        self._set_input_file_path()
-        self._set_model_start_end()
-
-    def set_model_device(self, deviceID):
-        """Specify pycuda/pyopencl object for model.
-
-        Args:
-            deviceID: int of requested deviceID of compute device.
-
-        Returns:
-            dev: requested pycuda/pyopencl device object.
-        """
-
-        found = False
-        for ID, dev in self.devices["devs"].items():
-            if ID == deviceID:
-                found = True
-                return dev
-
-        if not found:
-            logger.exception(f"Compute device with device ID {deviceID} does " "not exist.")
-            raise ValueError
-
-    def _set_precision(self):
-        """Data type (precision) for electromagnetic field output.
-
-        Solid and ID arrays use 32-bit integers (0 to 4294967295).
-        Rigid arrays use 8-bit integers (the smallest available type to store true/false).
-        Fractal arrays use complex numbers.
-        Dispersive coefficient arrays use either float or complex numbers.
-        Main field arrays use floats.
-        """
-
-        if self.general["precision"] == "single":
-            self.dtypes = {
-                "float_or_double": np.float32,
-                "complex": np.complex64,
-                "cython_float_or_double": cython.float,
-                "cython_complex": cython.floatcomplex,
-                "C_float_or_double": "float",
-                "C_complex": None,
-            }
-            if self.general["solver"] == "cuda":
-                self.dtypes["C_complex"] = "pycuda::complex<float>"
-            elif self.general["solver"] == "opencl":
-                self.dtypes["C_complex"] = "cfloat"
-
-        elif self.general["precision"] == "double":
-            self.dtypes = {
-                "float_or_double": np.float64,
-                "complex": np.complex128,
-                "cython_float_or_double": cython.double,
-                "cython_complex": cython.doublecomplex,
-                "C_float_or_double": "double",
-                "C_complex": None,
-            }
-            if self.general["solver"] == "cuda":
-                self.dtypes["C_complex"] = "pycuda::complex<double>"
-            elif self.general["solver"] == "opencl":
-                self.dtypes["C_complex"] = "cdouble"
-
-    def _set_model_start_end(self):
-        """Sets range for number of models to run (internally 0 index)."""
-        if self.args.i:
-            modelstart = self.args.i - 1
-            modelend = modelstart + self.args.n
-        else:
-            modelstart = 0
-            modelend = modelstart + self.args.n
-
-        self.model_start = modelstart
-        self.model_end = modelend
-
-    def _set_input_file_path(self):
-        """Sets input file path for CLI or API."""
-        # API
-        if self.args.inputfile is None:
-            self.input_file_path = Path(self.args.outputfile)
-        # API/CLI
-        else:
-            self.input_file_path = Path(self.args.inputfile)
+# Copyright (C) 2015-2023: The University of Edinburgh, United Kingdom
+#                 Authors: Craig Warren, Antonis Giannopoulos, and John Hartley
+#
+# This file is part of gprMax.
+#
+# gprMax is free software: you can redistribute it and/or modify
+# it under the terms of the GNU General Public License as published by
+# the Free Software Foundation, either version 3 of the License, or
+# (at your option) any later version.
+#
+# gprMax is distributed in the hope that it will be useful,
+# but WITHOUT ANY WARRANTY; without even the implied warranty of
+# MERCHANTABILITY or FITNESS FOR A PARTICULAR PURPOSE.  See the
+# GNU General Public License for more details.
+#
+# You should have received a copy of the GNU General Public License
+# along with gprMax.  If not, see <http://www.gnu.org/licenses/>.
+
+import logging
+import sys
+import warnings
+from pathlib import Path
+
+# Used to suppress CompilerWarning (sub-class of UserWarning) from pyopencl
+warnings.filterwarnings("ignore", category=UserWarning)
+
+import cython
+import numpy as np
+from colorama import Fore, Style, init
+
+init()
+from scipy.constants import c
+from scipy.constants import epsilon_0 as e0
+from scipy.constants import mu_0 as m0
+
+from .utilities.host_info import detect_cuda_gpus, detect_opencl, get_host_info
+from .utilities.utilities import get_terminal_width
+
+logger = logging.getLogger(__name__)
+
+# Single instance of SimConfig to hold simulation configuration parameters.
+sim_config = None
+
+# Instances of ModelConfig that hold model configuration parameters.
+model_configs = []
+
+# Each model in a simulation is given a unique number when the instance of
+# ModelConfig is created
+model_num = 0
+
+
+def get_model_config():
+    """Return ModelConfig instace for specific model."""
+    if sim_config.args.mpi:
+        return model_configs
+    else:
+        return model_configs[model_num]
+
+
+class ModelConfig:
+    """Configuration parameters for a model.
+    N.B. Multiple models can exist within a simulation
+    """
+
+    def __init__(self):
+        self.mode = "3D"
+        self.grids = []
+        self.ompthreads = None
+
+        # Store information for CUDA or OpenCL solver
+        #   dev: compute device object.
+        #   snapsgpu2cpu: copy snapshot data from GPU to CPU during simulation.
+        #     N.B. This will happen if the requested snapshots are too large to
+        #           fit on the memory of the GPU. If True this will slow
+        #           performance significantly.
+        if sim_config.general["solver"] in ["cuda", "opencl"]:
+            if sim_config.general["solver"] == "cuda":
+                devs = sim_config.args.gpu
+            elif sim_config.general["solver"] == "opencl":
+                devs = sim_config.args.opencl
+
+            # If a list of lists of deviceIDs is found, flatten it
+            if any(isinstance(element, list) for element in devs):
+                deviceID = [val for sublist in devs for val in sublist]
+
+            # If no deviceID is given default to using deviceID 0. Else if either
+            # a single deviceID or list of deviceIDs is given use first one.
+            try:
+                deviceID = deviceID[0]
+            except:
+                deviceID = 0
+
+            self.device = {"dev": sim_config.set_model_device(deviceID), "snapsgpu2cpu": False}
+
+        # Total memory usage for all grids in the model. Starts with 50MB overhead.
+        self.mem_overhead = 65e6
+        self.mem_use = self.mem_overhead
+
+        self.reuse_geometry = False
+
+        # String to print at start of each model run
+        s = f"\n--- Model {model_num + 1}/{sim_config.model_end}, " f"input file: {sim_config.input_file_path}"
+        self.inputfilestr = Fore.GREEN + f"{s} {'-' * (get_terminal_width() - 1 - len(s))}\n" + Style.RESET_ALL
+
+        # Output file path and name for specific model
+        self.appendmodelnumber = "" if sim_config.args.n == 1 else str(model_num + 1)  # Indexed from 1
+        self.set_output_file_path()
+
+        # Numerical dispersion analysis parameters
+        #   highestfreqthres: threshold (dB) down from maximum power (0dB) of
+        #                       main frequency used to calculate highest
+        #                       frequency for numerical dispersion analysis.
+        #   maxnumericaldisp: maximum allowable percentage physical
+        #                       phase-velocity phase error.
+        #   mingridsampling: minimum grid sampling of smallest wavelength for
+        #                       physical wave propagation.
+        self.numdispersion = {"highestfreqthres": 40, "maxnumericaldisp": 2, "mingridsampling": 3}
+
+        # General information to configure materials
+        #   maxpoles: Maximum number of dispersive material poles in a model.
+        #   dispersivedtype: Data type for dispersive materials.
+        #   dispersiveCdtype: Data type for dispersive materials in Cython.
+        #   drudelorentz: True/False model contains Drude or Lorentz materials.
+        #   cudarealfunc: String to substitute into CUDA kernels for fields
+        #                   dependent on dispersive material type.
+        self.materials = {
+            "maxpoles": 0,
+            "dispersivedtype": None,
+            "dispersiveCdtype": None,
+            "drudelorentz": None,
+            "cudarealfunc": "",
+        }
+
+    def get_scene(self):
+        if sim_config.scenes:
+            return sim_config.scenes[model_num]
+        else:
+            return None
+
+    def get_usernamespace(self):
+        """Namespace only used with #python blocks which are deprecated."""
+        tmp = {
+            "number_model_runs": sim_config.model_end,
+            "current_model_run": model_num + 1,
+            "inputfile": sim_config.input_file_path.resolve(),
+        }
+        return dict(**sim_config.em_consts, **tmp)
+
+    def set_dispersive_material_types(self):
+        """Sets data type for disperive materials. Complex if Drude or Lorentz
+        materials are present. Real if Debye materials.
+        """
+        if self.materials["drudelorentz"]:
+            self.materials["crealfunc"] = ".real()"
+            self.materials["dispersivedtype"] = sim_config.dtypes["complex"]
+            self.materials["dispersiveCdtype"] = sim_config.dtypes["C_complex"]
+        else:
+            self.materials["crealfunc"] = ""
+            self.materials["dispersivedtype"] = sim_config.dtypes["float_or_double"]
+            self.materials["dispersiveCdtype"] = sim_config.dtypes["C_float_or_double"]
+
+    def set_output_file_path(self, outputdir=None):
+        """Sets output file path. Can be provided by the user via the API or an
+            input file command. If they haven't provided one use the input file
+            path instead.
+
+        Args:
+            outputdir: string of output file directory given by input file command.
+        """
+
+        if not outputdir:
+            try:
+                self.output_file_path = Path(self.args.outputfile)
+            except AttributeError:
+                self.output_file_path = sim_config.input_file_path.with_suffix("")
+        else:
+            try:
+                Path(outputdir).mkdir(exist_ok=True)
+                self.output_file_path = Path(outputdir, sim_config.input_file_path.stem)
+            except AttributeError:
+                self.output_file_path = sim_config.input_file_path.with_suffix("")
+
+        parts = self.output_file_path.parts
+        self.output_file_path = Path(*parts[:-1], parts[-1] + self.appendmodelnumber)
+        self.output_file_path_ext = self.output_file_path.with_suffix(".h5")
+
+    def set_snapshots_dir(self):
+        """Sets directory to store any snapshots.
+
+        Returns:
+            snapshot_dir: Path to directory to store snapshot files in.
+        """
+        parts = self.output_file_path.with_suffix("").parts
+        snapshot_dir = Path(*parts[:-1], parts[-1] + "_snaps")
+
+        return snapshot_dir
+
+
+class SimulationConfig:
+    """Configuration parameters for a simulation.
+    N.B. A simulation can consist of multiple models.
+    """
+
+    def __init__(self, args):
+        """
+        Args:
+            args: Namespace with arguments from either API or CLI.
+        """
+
+        self.args = args
+
+        if args.mpi and args.geometry_fixed:
+            logger.exception("The geometry fixed option cannot be used with MPI.")
+            raise ValueError
+
+        if args.gpu and args.opencl:
+            logger.exception("You cannot use both CUDA and OpenCl simultaneously.")
+            raise ValueError
+
+        # General settings for the simulation
+        #   inputfilepath: path to inputfile location.
+        #   outputfilepath: path to outputfile location.
+        #   progressbars: whether to show progress bars on stdoout or not.
+        #   solver: cpu, cuda, opencl.
+        #   subgrid: whether the simulation uses sub-grids.
+        #   precision: data type for electromagnetic field output (single/double).
+        #   progressbars: progress bars on stdoout or not - switch off
+        #                   progressbars when logging level is greater than
+        #                   info (20)
+
+        self.general = {"solver": "cpu", "subgrid": False, "precision": "single", "progressbars": args.log_level <= 20}
+
+        self.em_consts = {
+            "c": c,  # Speed of light in free space (m/s)
+            "e0": e0,  # Permittivity of free space (F/m)
+            "m0": m0,  # Permeability of free space (H/m)
+            "z0": np.sqrt(m0 / e0),
+        }  # Impedance of free space (Ohms)
+
+        # Store information about host machine
+        self.hostinfo = get_host_info()
+
+        # CUDA
+        if self.args.gpu is not None:
+            self.general["solver"] = "cuda"
+            # Both single and double precision are possible on GPUs, but single
+            # provides best performance.
+            self.general["precision"] = "single"
+            self.devices = {"devs": [], "nvcc_opts": None}  # pycuda device objects  # nvcc compiler options
+            # Suppress nvcc warnings on Microsoft Windows
+            if sys.platform == "win32":
+                self.devices["nvcc_opts"] = ["-w"]
+
+            # Add pycuda available GPU(s)
+            self.devices["devs"] = detect_cuda_gpus()
+
+        # OpenCL
+        if self.args.opencl is not None:
+            self.general["solver"] = "opencl"
+            self.general["precision"] = "single"
+            self.devices = {"devs": [], "compiler_opts": None}  # pyopencl available device(s)
+
+            # Suppress unused variable warnings on gcc
+            # if sys.platform != 'win32': self.devices['compiler_opts'] = ['-w']
+
+            # Add pyopencl available device(s)
+            self.devices["devs"] = detect_opencl()
+
+        # Subgrid parameter may not exist if user enters via CLI
+        try:
+            self.general["subgrid"] = self.args.subgrid
+            # Double precision should be used with subgrid for best accuracy
+            self.general["precision"] = "double"
+            if (self.general["subgrid"] and self.general["solver"] == "cuda") or (
+                self.general["subgrid"] and self.general["solver"] == "opencl"
+            ):
+                logger.exception(
+                    "You cannot currently use CUDA or OpenCL-based " "solvers with models that contain sub-grids."
+                )
+                raise ValueError
+        except AttributeError:
+            self.general["subgrid"] = False
+
+        # Scenes parameter may not exist if user enters via CLI
+        try:
+            self.scenes = args.scenes
+        except AttributeError:
+            self.scenes = []
+
+        # Set more complex parameters
+        self._set_precision()
+        self._set_input_file_path()
+        self._set_model_start_end()
+
+    def set_model_device(self, deviceID):
+        """Specify pycuda/pyopencl object for model.
+
+        Args:
+            deviceID: int of requested deviceID of compute device.
+
+        Returns:
+            dev: requested pycuda/pyopencl device object.
+        """
+
+        found = False
+        for ID, dev in self.devices["devs"].items():
+            if ID == deviceID:
+                found = True
+                return dev
+
+        if not found:
+            logger.exception(f"Compute device with device ID {deviceID} does " "not exist.")
+            raise ValueError
+
+    def _set_precision(self):
+        """Data type (precision) for electromagnetic field output.
+
+        Solid and ID arrays use 32-bit integers (0 to 4294967295).
+        Rigid arrays use 8-bit integers (the smallest available type to store true/false).
+        Fractal arrays use complex numbers.
+        Dispersive coefficient arrays use either float or complex numbers.
+        Main field arrays use floats.
+        """
+
+        if self.general["precision"] == "single":
+            self.dtypes = {
+                "float_or_double": np.float32,
+                "complex": np.complex64,
+                "cython_float_or_double": cython.float,
+                "cython_complex": cython.floatcomplex,
+                "C_float_or_double": "float",
+                "C_complex": None,
+            }
+            if self.general["solver"] == "cuda":
+                self.dtypes["C_complex"] = "pycuda::complex<float>"
+            elif self.general["solver"] == "opencl":
+                self.dtypes["C_complex"] = "cfloat"
+
+        elif self.general["precision"] == "double":
+            self.dtypes = {
+                "float_or_double": np.float64,
+                "complex": np.complex128,
+                "cython_float_or_double": cython.double,
+                "cython_complex": cython.doublecomplex,
+                "C_float_or_double": "double",
+                "C_complex": None,
+            }
+            if self.general["solver"] == "cuda":
+                self.dtypes["C_complex"] = "pycuda::complex<double>"
+            elif self.general["solver"] == "opencl":
+                self.dtypes["C_complex"] = "cdouble"
+
+    def _set_model_start_end(self):
+        """Sets range for number of models to run (internally 0 index)."""
+        if self.args.i:
+            modelstart = self.args.i - 1
+            modelend = modelstart + self.args.n
+        else:
+            modelstart = 0
+            modelend = modelstart + self.args.n
+
+        self.model_start = modelstart
+        self.model_end = modelend
+
+    def _set_input_file_path(self):
+        """Sets input file path for CLI or API."""
+        # API
+        if self.args.inputfile is None:
+            self.input_file_path = Path(self.args.outputfile)
+        # API/CLI
+        else:
+            self.input_file_path = Path(self.args.inputfile)