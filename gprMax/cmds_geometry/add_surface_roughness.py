# Copyright (C) 2015-2023: The University of Edinburgh, United Kingdom
#                 Authors: Craig Warren, Antonis Giannopoulos, and John Hartley
#
# This file is part of gprMax.
#
# gprMax is free software: you can redistribute it and/or modify
# it under the terms of the GNU General Public License as published by
# the Free Software Foundation, either version 3 of the License, or
# (at your option) any later version.
#
# gprMax is distributed in the hope that it will be useful,
# but WITHOUT ANY WARRANTY; without even the implied warranty of
# MERCHANTABILITY or FITNESS FOR A PARTICULAR PURPOSE.  See the
# GNU General Public License for more details.
#
# You should have received a copy of the GNU General Public License
# along with gprMax.  If not, see <http://www.gnu.org/licenses/>.

import logging

import numpy as np

from ..fractals import FractalSurface
from ..utilities.utilities import round_value
from .cmds_geometry import UserObjectGeometry, rotate_2point_object

logger = logging.getLogger(__name__)


class AddSurfaceRoughness(UserObjectGeometry):
    """Adds surface roughness to a FractalBox class in the model.

    Attributes:
        p1: list of the lower left (x,y,z) coordinates of a surface on a
            FractalBox class.
        p2: list of the upper right (x,y,z) coordinates of a surface on a
            FractalBox class.
        frac_dim: float for the fractal dimension which, for an orthogonal
                    parallelepiped, should take values between zero and three.
        weighting: list with weightings in the first and second direction of
                    the surface.
        limits: ist to define lower and upper limits for a range over which
                    the surface roughness can vary.
        fractal_box_id: string identifier for the FractalBox class
                        that the surface roughness should be applied to.
        seed: (optional) float parameter which controls the seeding of the random
                number generator used to create the fractals.
    """

    def __init__(self, **kwargs):
        super().__init__(**kwargs)
        self.hash = "#add_surface_roughness"

    def rotate(self, axis, angle, origin=None):
        """Set parameters for rotation."""
        self.axis = axis
        self.angle = angle
        self.origin = origin
        self.do_rotate = True

    def _do_rotate(self):
        """Perform rotation."""
        pts = np.array([self.kwargs["p1"], self.kwargs["p2"]])
        rot_pts = rotate_2point_object(pts, self.axis, self.angle, self.origin)
        self.kwargs["p1"] = tuple(rot_pts[0, :])
        self.kwargs["p2"] = tuple(rot_pts[1, :])

    def create(self, grid, uip):
        try:
            p1 = self.kwargs["p1"]
            p2 = self.kwargs["p2"]
            frac_dim = self.kwargs["frac_dim"]
            weighting = np.array(self.kwargs["weighting"], dtype=np.float64)
            limits = np.array(self.kwargs["limits"])
            fractal_box_id = self.kwargs["fractal_box_id"]
        except KeyError:
            logger.exception(f"{self.__str__()} incorrect parameters")
            raise

        try:
            seed = self.kwargs["seed"]
        except KeyError:
            logger.warning(
                f"{self.__str__()} no value for seed detected. This "
                + "means you will get a different fractal distribution "
                + "every time the model runs."
            )
            seed = None

        if self.do_rotate:
            self._do_rotate()

        # Get the correct fractal volume
        volumes = [volume for volume in grid.fractalvolumes if volume.ID == fractal_box_id]
        if volumes:
            volume = volumes[0]
        else:
            logger.exception(f"{self.__str__()} cannot find FractalBox {fractal_box_id}")
            raise ValueError

        p1, p2 = uip.check_box_points(p1, p2, self.__str__())
        xs, ys, zs = p1
        xf, yf, zf = p2

        if frac_dim < 0:
            logger.exception(f"{self.__str__()} requires a positive value for the " + "fractal dimension")
            raise ValueError
        if weighting[0] < 0:
            logger.exception(
                f"{self.__str__()} requires a positive value for the "
                + "fractal weighting in the first direction of the surface"
            )
            raise ValueError
        if weighting[1] < 0:
            logger.exception(
                f"{self.__str__()} requires a positive value for the "
                + "fractal weighting in the second direction of the surface"
            )
            raise ValueError

        # Check for valid orientations
        if xs == xf:
            if ys == yf or zs == zf:
                logger.exception(f"{self.__str__()} dimensions are not specified correctly")
                raise ValueError
<<<<<<< HEAD
            if xs != volume.xs and xs != volume.xf:
                logger.exception(f"{self.__str__()} can only be used on the external " + "surfaces of a fractal box")
=======
            if xs not in [volume.xs, volume.xf]:
                logger.exception(f'{self.__str__()} can only be used on the external ' + 
                                 'surfaces of a fractal box')
>>>>>>> 2da61bc3
                raise ValueError
            fractalrange = (round_value(limits[0] / grid.dx), round_value(limits[1] / grid.dx))
            # xminus surface
            if xs == volume.xs:
                if fractalrange[0] < 0 or fractalrange[1] > volume.xf:
                    logger.exception(
                        f"{self.__str__()} cannot apply fractal surface "
                        + "to fractal box as it would exceed either the "
                        + "upper coordinates of the fractal box or the "
                        + "domain in the x direction"
                    )
                    raise ValueError
                requestedsurface = "xminus"
            # xplus surface
            elif xf == volume.xf:
                if fractalrange[0] < volume.xs or fractalrange[1] > grid.nx:
                    logger.exception(
                        f"{self.__str__()} cannot apply fractal surface "
                        + "to fractal box as it would exceed either the "
                        + "lower coordinates of the fractal box or the "
                        + "domain in the x direction"
                    )
                    raise ValueError
                requestedsurface = "xplus"

        elif ys == yf:
<<<<<<< HEAD
            if xs == xf or zs == zf:
                logger.exception(f"{self.__str__()} dimensions are not specified correctly")
                raise ValueError
            if ys != volume.ys and ys != volume.yf:
                logger.exception(f"{self.__str__()} can only be used on the external " + "surfaces of a fractal box")
=======
            if zs == zf:
                logger.exception(f'{self.__str__()} dimensions are not specified correctly')
                raise ValueError
            if ys not in [volume.ys and volume.yf]:
                logger.exception(f'{self.__str__()} can only be used on the external ' + 
                                 'surfaces of a fractal box')
>>>>>>> 2da61bc3
                raise ValueError
            fractalrange = (round_value(limits[0] / grid.dy), round_value(limits[1] / grid.dy))
            # yminus surface
            if ys == volume.ys:
                if fractalrange[0] < 0 or fractalrange[1] > volume.yf:
                    logger.exception(
                        f"{self.__str__()} cannot apply fractal surface "
                        + "to fractal box as it would exceed either the "
                        + "upper coordinates of the fractal box or the "
                        + "domain in the y direction"
                    )
                    raise ValueError
                requestedsurface = "yminus"
            # yplus surface
            elif yf == volume.yf:
                if fractalrange[0] < volume.ys or fractalrange[1] > grid.ny:
                    logger.exception(
                        f"{self.__str__()} cannot apply fractal surface "
                        + "to fractal box as it would exceed either the "
                        + "lower coordinates of the fractal box or the "
                        + "domain in the y direction"
                    )
                    raise ValueError
                requestedsurface = "yplus"

        elif zs == zf:
<<<<<<< HEAD
            if xs == xf or ys == yf:
                logger.exception(f"{self.__str__()} dimensions are not specified correctly")
                raise ValueError
            if zs != volume.zs and zs != volume.zf:
                logger.exception(f"{self.__str__()} can only be used on the external " + "surfaces of a fractal box")
=======
            if zs not in [volume.zs and volume.zf]:
                logger.exception(f'{self.__str__()} can only be used on the external ' +
                                 'surfaces of a fractal box')
>>>>>>> 2da61bc3
                raise ValueError
            fractalrange = (round_value(limits[0] / grid.dz), round_value(limits[1] / grid.dz))
            # zminus surface
            if zs == volume.zs:
                if fractalrange[0] < 0 or fractalrange[1] > volume.zf:
                    logger.exception(
                        f"{self.__str__()} cannot apply fractal surface "
                        + "to fractal box as it would exceed either the "
                        + "upper coordinates of the fractal box or the "
                        + "domain in the x direction"
                    )
                    raise ValueError
                requestedsurface = "zminus"
            # zplus surface
            elif zf == volume.zf:
                if fractalrange[0] < volume.zs or fractalrange[1] > grid.nz:
                    logger.exception(
                        f"{self.__str__()} cannot apply fractal surface "
                        + "to fractal box as it would exceed either the "
                        + "lower coordinates of the fractal box or the "
                        + "domain in the z direction"
                    )
                    raise ValueError
                requestedsurface = "zplus"

        else:
            logger.exception(f"{self.__str__()} dimensions are not specified correctly")
            raise ValueError

        surface = FractalSurface(xs, xf, ys, yf, zs, zf, frac_dim)
        surface.surfaceID = requestedsurface
        surface.fractalrange = fractalrange
        surface.operatingonID = volume.ID
        if seed is not None:
            surface.seed = int(seed)
        else:
            surface.seed = seed
        surface.weighting = weighting

        # List of existing surfaces IDs
        existingsurfaceIDs = [x.surfaceID for x in volume.fractalsurfaces]
        if surface.surfaceID in existingsurfaceIDs:
            logger.exception(f"{self.__str__()} has already been used on the " + f"{surface.surfaceID} surface")
            raise ValueError

        surface.generate_fractal_surface()
        volume.fractalsurfaces.append(surface)

        logger.info(
            f"{self.grid_name(grid)}Fractal surface from {xs * grid.dx:g}m, "
            + f"{ys * grid.dy:g}m, {zs * grid.dz:g}m, to {xf * grid.dx:g}m, "
            + f"{yf * grid.dy:g}m, {zf * grid.dz:g}m with fractal dimension "
            + f"{surface.dimension:g}, fractal weightings {surface.weighting[0]:g}, "
            + f"{surface.weighting[1]:g}, fractal seeding {surface.seed}, "
            + f"and range {limits[0]:g}m to {limits[1]:g}m, added to "
            + f"{surface.operatingonID}."
        )
<|MERGE_RESOLUTION|>--- conflicted
+++ resolved
@@ -1,267 +1,243 @@
-# Copyright (C) 2015-2023: The University of Edinburgh, United Kingdom
-#                 Authors: Craig Warren, Antonis Giannopoulos, and John Hartley
-#
-# This file is part of gprMax.
-#
-# gprMax is free software: you can redistribute it and/or modify
-# it under the terms of the GNU General Public License as published by
-# the Free Software Foundation, either version 3 of the License, or
-# (at your option) any later version.
-#
-# gprMax is distributed in the hope that it will be useful,
-# but WITHOUT ANY WARRANTY; without even the implied warranty of
-# MERCHANTABILITY or FITNESS FOR A PARTICULAR PURPOSE.  See the
-# GNU General Public License for more details.
-#
-# You should have received a copy of the GNU General Public License
-# along with gprMax.  If not, see <http://www.gnu.org/licenses/>.
-
-import logging
-
-import numpy as np
-
-from ..fractals import FractalSurface
-from ..utilities.utilities import round_value
-from .cmds_geometry import UserObjectGeometry, rotate_2point_object
-
-logger = logging.getLogger(__name__)
-
-
-class AddSurfaceRoughness(UserObjectGeometry):
-    """Adds surface roughness to a FractalBox class in the model.
-
-    Attributes:
-        p1: list of the lower left (x,y,z) coordinates of a surface on a
-            FractalBox class.
-        p2: list of the upper right (x,y,z) coordinates of a surface on a
-            FractalBox class.
-        frac_dim: float for the fractal dimension which, for an orthogonal
-                    parallelepiped, should take values between zero and three.
-        weighting: list with weightings in the first and second direction of
-                    the surface.
-        limits: ist to define lower and upper limits for a range over which
-                    the surface roughness can vary.
-        fractal_box_id: string identifier for the FractalBox class
-                        that the surface roughness should be applied to.
-        seed: (optional) float parameter which controls the seeding of the random
-                number generator used to create the fractals.
-    """
-
-    def __init__(self, **kwargs):
-        super().__init__(**kwargs)
-        self.hash = "#add_surface_roughness"
-
-    def rotate(self, axis, angle, origin=None):
-        """Set parameters for rotation."""
-        self.axis = axis
-        self.angle = angle
-        self.origin = origin
-        self.do_rotate = True
-
-    def _do_rotate(self):
-        """Perform rotation."""
-        pts = np.array([self.kwargs["p1"], self.kwargs["p2"]])
-        rot_pts = rotate_2point_object(pts, self.axis, self.angle, self.origin)
-        self.kwargs["p1"] = tuple(rot_pts[0, :])
-        self.kwargs["p2"] = tuple(rot_pts[1, :])
-
-    def create(self, grid, uip):
-        try:
-            p1 = self.kwargs["p1"]
-            p2 = self.kwargs["p2"]
-            frac_dim = self.kwargs["frac_dim"]
-            weighting = np.array(self.kwargs["weighting"], dtype=np.float64)
-            limits = np.array(self.kwargs["limits"])
-            fractal_box_id = self.kwargs["fractal_box_id"]
-        except KeyError:
-            logger.exception(f"{self.__str__()} incorrect parameters")
-            raise
-
-        try:
-            seed = self.kwargs["seed"]
-        except KeyError:
-            logger.warning(
-                f"{self.__str__()} no value for seed detected. This "
-                + "means you will get a different fractal distribution "
-                + "every time the model runs."
-            )
-            seed = None
-
-        if self.do_rotate:
-            self._do_rotate()
-
-        # Get the correct fractal volume
-        volumes = [volume for volume in grid.fractalvolumes if volume.ID == fractal_box_id]
-        if volumes:
-            volume = volumes[0]
-        else:
-            logger.exception(f"{self.__str__()} cannot find FractalBox {fractal_box_id}")
-            raise ValueError
-
-        p1, p2 = uip.check_box_points(p1, p2, self.__str__())
-        xs, ys, zs = p1
-        xf, yf, zf = p2
-
-        if frac_dim < 0:
-            logger.exception(f"{self.__str__()} requires a positive value for the " + "fractal dimension")
-            raise ValueError
-        if weighting[0] < 0:
-            logger.exception(
-                f"{self.__str__()} requires a positive value for the "
-                + "fractal weighting in the first direction of the surface"
-            )
-            raise ValueError
-        if weighting[1] < 0:
-            logger.exception(
-                f"{self.__str__()} requires a positive value for the "
-                + "fractal weighting in the second direction of the surface"
-            )
-            raise ValueError
-
-        # Check for valid orientations
-        if xs == xf:
-            if ys == yf or zs == zf:
-                logger.exception(f"{self.__str__()} dimensions are not specified correctly")
-                raise ValueError
-<<<<<<< HEAD
-            if xs != volume.xs and xs != volume.xf:
-                logger.exception(f"{self.__str__()} can only be used on the external " + "surfaces of a fractal box")
-=======
-            if xs not in [volume.xs, volume.xf]:
-                logger.exception(f'{self.__str__()} can only be used on the external ' + 
-                                 'surfaces of a fractal box')
->>>>>>> 2da61bc3
-                raise ValueError
-            fractalrange = (round_value(limits[0] / grid.dx), round_value(limits[1] / grid.dx))
-            # xminus surface
-            if xs == volume.xs:
-                if fractalrange[0] < 0 or fractalrange[1] > volume.xf:
-                    logger.exception(
-                        f"{self.__str__()} cannot apply fractal surface "
-                        + "to fractal box as it would exceed either the "
-                        + "upper coordinates of the fractal box or the "
-                        + "domain in the x direction"
-                    )
-                    raise ValueError
-                requestedsurface = "xminus"
-            # xplus surface
-            elif xf == volume.xf:
-                if fractalrange[0] < volume.xs or fractalrange[1] > grid.nx:
-                    logger.exception(
-                        f"{self.__str__()} cannot apply fractal surface "
-                        + "to fractal box as it would exceed either the "
-                        + "lower coordinates of the fractal box or the "
-                        + "domain in the x direction"
-                    )
-                    raise ValueError
-                requestedsurface = "xplus"
-
-        elif ys == yf:
-<<<<<<< HEAD
-            if xs == xf or zs == zf:
-                logger.exception(f"{self.__str__()} dimensions are not specified correctly")
-                raise ValueError
-            if ys != volume.ys and ys != volume.yf:
-                logger.exception(f"{self.__str__()} can only be used on the external " + "surfaces of a fractal box")
-=======
-            if zs == zf:
-                logger.exception(f'{self.__str__()} dimensions are not specified correctly')
-                raise ValueError
-            if ys not in [volume.ys and volume.yf]:
-                logger.exception(f'{self.__str__()} can only be used on the external ' + 
-                                 'surfaces of a fractal box')
->>>>>>> 2da61bc3
-                raise ValueError
-            fractalrange = (round_value(limits[0] / grid.dy), round_value(limits[1] / grid.dy))
-            # yminus surface
-            if ys == volume.ys:
-                if fractalrange[0] < 0 or fractalrange[1] > volume.yf:
-                    logger.exception(
-                        f"{self.__str__()} cannot apply fractal surface "
-                        + "to fractal box as it would exceed either the "
-                        + "upper coordinates of the fractal box or the "
-                        + "domain in the y direction"
-                    )
-                    raise ValueError
-                requestedsurface = "yminus"
-            # yplus surface
-            elif yf == volume.yf:
-                if fractalrange[0] < volume.ys or fractalrange[1] > grid.ny:
-                    logger.exception(
-                        f"{self.__str__()} cannot apply fractal surface "
-                        + "to fractal box as it would exceed either the "
-                        + "lower coordinates of the fractal box or the "
-                        + "domain in the y direction"
-                    )
-                    raise ValueError
-                requestedsurface = "yplus"
-
-        elif zs == zf:
-<<<<<<< HEAD
-            if xs == xf or ys == yf:
-                logger.exception(f"{self.__str__()} dimensions are not specified correctly")
-                raise ValueError
-            if zs != volume.zs and zs != volume.zf:
-                logger.exception(f"{self.__str__()} can only be used on the external " + "surfaces of a fractal box")
-=======
-            if zs not in [volume.zs and volume.zf]:
-                logger.exception(f'{self.__str__()} can only be used on the external ' +
-                                 'surfaces of a fractal box')
->>>>>>> 2da61bc3
-                raise ValueError
-            fractalrange = (round_value(limits[0] / grid.dz), round_value(limits[1] / grid.dz))
-            # zminus surface
-            if zs == volume.zs:
-                if fractalrange[0] < 0 or fractalrange[1] > volume.zf:
-                    logger.exception(
-                        f"{self.__str__()} cannot apply fractal surface "
-                        + "to fractal box as it would exceed either the "
-                        + "upper coordinates of the fractal box or the "
-                        + "domain in the x direction"
-                    )
-                    raise ValueError
-                requestedsurface = "zminus"
-            # zplus surface
-            elif zf == volume.zf:
-                if fractalrange[0] < volume.zs or fractalrange[1] > grid.nz:
-                    logger.exception(
-                        f"{self.__str__()} cannot apply fractal surface "
-                        + "to fractal box as it would exceed either the "
-                        + "lower coordinates of the fractal box or the "
-                        + "domain in the z direction"
-                    )
-                    raise ValueError
-                requestedsurface = "zplus"
-
-        else:
-            logger.exception(f"{self.__str__()} dimensions are not specified correctly")
-            raise ValueError
-
-        surface = FractalSurface(xs, xf, ys, yf, zs, zf, frac_dim)
-        surface.surfaceID = requestedsurface
-        surface.fractalrange = fractalrange
-        surface.operatingonID = volume.ID
-        if seed is not None:
-            surface.seed = int(seed)
-        else:
-            surface.seed = seed
-        surface.weighting = weighting
-
-        # List of existing surfaces IDs
-        existingsurfaceIDs = [x.surfaceID for x in volume.fractalsurfaces]
-        if surface.surfaceID in existingsurfaceIDs:
-            logger.exception(f"{self.__str__()} has already been used on the " + f"{surface.surfaceID} surface")
-            raise ValueError
-
-        surface.generate_fractal_surface()
-        volume.fractalsurfaces.append(surface)
-
-        logger.info(
-            f"{self.grid_name(grid)}Fractal surface from {xs * grid.dx:g}m, "
-            + f"{ys * grid.dy:g}m, {zs * grid.dz:g}m, to {xf * grid.dx:g}m, "
-            + f"{yf * grid.dy:g}m, {zf * grid.dz:g}m with fractal dimension "
-            + f"{surface.dimension:g}, fractal weightings {surface.weighting[0]:g}, "
-            + f"{surface.weighting[1]:g}, fractal seeding {surface.seed}, "
-            + f"and range {limits[0]:g}m to {limits[1]:g}m, added to "
-            + f"{surface.operatingonID}."
-        )
+# Copyright (C) 2015-2023: The University of Edinburgh, United Kingdom
+#                 Authors: Craig Warren, Antonis Giannopoulos, and John Hartley
+#
+# This file is part of gprMax.
+#
+# gprMax is free software: you can redistribute it and/or modify
+# it under the terms of the GNU General Public License as published by
+# the Free Software Foundation, either version 3 of the License, or
+# (at your option) any later version.
+#
+# gprMax is distributed in the hope that it will be useful,
+# but WITHOUT ANY WARRANTY; without even the implied warranty of
+# MERCHANTABILITY or FITNESS FOR A PARTICULAR PURPOSE.  See the
+# GNU General Public License for more details.
+#
+# You should have received a copy of the GNU General Public License
+# along with gprMax.  If not, see <http://www.gnu.org/licenses/>.
+
+import logging
+
+import numpy as np
+
+from ..fractals import FractalSurface
+from ..utilities.utilities import round_value
+from .cmds_geometry import UserObjectGeometry, rotate_2point_object
+
+logger = logging.getLogger(__name__)
+
+
+class AddSurfaceRoughness(UserObjectGeometry):
+    """Adds surface roughness to a FractalBox class in the model.
+
+    Attributes:
+        p1: list of the lower left (x,y,z) coordinates of a surface on a
+            FractalBox class.
+        p2: list of the upper right (x,y,z) coordinates of a surface on a
+            FractalBox class.
+        frac_dim: float for the fractal dimension which, for an orthogonal
+                    parallelepiped, should take values between zero and three.
+        weighting: list with weightings in the first and second direction of
+                    the surface.
+        limits: ist to define lower and upper limits for a range over which
+                    the surface roughness can vary.
+        fractal_box_id: string identifier for the FractalBox class
+                        that the surface roughness should be applied to.
+        seed: (optional) float parameter which controls the seeding of the random
+                number generator used to create the fractals.
+    """
+
+    def __init__(self, **kwargs):
+        super().__init__(**kwargs)
+        self.hash = "#add_surface_roughness"
+
+    def rotate(self, axis, angle, origin=None):
+        """Set parameters for rotation."""
+        self.axis = axis
+        self.angle = angle
+        self.origin = origin
+        self.do_rotate = True
+
+    def _do_rotate(self):
+        """Perform rotation."""
+        pts = np.array([self.kwargs["p1"], self.kwargs["p2"]])
+        rot_pts = rotate_2point_object(pts, self.axis, self.angle, self.origin)
+        self.kwargs["p1"] = tuple(rot_pts[0, :])
+        self.kwargs["p2"] = tuple(rot_pts[1, :])
+
+    def create(self, grid, uip):
+        try:
+            p1 = self.kwargs["p1"]
+            p2 = self.kwargs["p2"]
+            frac_dim = self.kwargs["frac_dim"]
+            weighting = np.array(self.kwargs["weighting"], dtype=np.float64)
+            limits = np.array(self.kwargs["limits"])
+            fractal_box_id = self.kwargs["fractal_box_id"]
+        except KeyError:
+            logger.exception(f"{self.__str__()} incorrect parameters")
+            raise
+
+        try:
+            seed = self.kwargs["seed"]
+        except KeyError:
+            logger.warning(
+                f"{self.__str__()} no value for seed detected. This "
+                + "means you will get a different fractal distribution "
+                + "every time the model runs."
+            )
+            seed = None
+
+        if self.do_rotate:
+            self._do_rotate()
+
+        # Get the correct fractal volume
+        volumes = [volume for volume in grid.fractalvolumes if volume.ID == fractal_box_id]
+        if volumes:
+            volume = volumes[0]
+        else:
+            logger.exception(f"{self.__str__()} cannot find FractalBox {fractal_box_id}")
+            raise ValueError
+
+        p1, p2 = uip.check_box_points(p1, p2, self.__str__())
+        xs, ys, zs = p1
+        xf, yf, zf = p2
+
+        if frac_dim < 0:
+            logger.exception(f"{self.__str__()} requires a positive value for the " + "fractal dimension")
+            raise ValueError
+        if weighting[0] < 0:
+            logger.exception(
+                f"{self.__str__()} requires a positive value for the "
+                + "fractal weighting in the first direction of the surface"
+            )
+            raise ValueError
+        if weighting[1] < 0:
+            logger.exception(
+                f"{self.__str__()} requires a positive value for the "
+                + "fractal weighting in the second direction of the surface"
+            )
+            raise ValueError
+
+        # Check for valid orientations
+        if xs == xf:
+            if ys == yf or zs == zf:
+                logger.exception(f"{self.__str__()} dimensions are not specified correctly")
+                raise ValueError
+            if xs not in [volume.xs, volume.xf]:
+                logger.exception(f"{self.__str__()} can only be used on the external " + "surfaces of a fractal box")
+                raise ValueError
+            fractalrange = (round_value(limits[0] / grid.dx), round_value(limits[1] / grid.dx))
+            # xminus surface
+            if xs == volume.xs:
+                if fractalrange[0] < 0 or fractalrange[1] > volume.xf:
+                    logger.exception(
+                        f"{self.__str__()} cannot apply fractal surface "
+                        + "to fractal box as it would exceed either the "
+                        + "upper coordinates of the fractal box or the "
+                        + "domain in the x direction"
+                    )
+                    raise ValueError
+                requestedsurface = "xminus"
+            # xplus surface
+            elif xf == volume.xf:
+                if fractalrange[0] < volume.xs or fractalrange[1] > grid.nx:
+                    logger.exception(
+                        f"{self.__str__()} cannot apply fractal surface "
+                        + "to fractal box as it would exceed either the "
+                        + "lower coordinates of the fractal box or the "
+                        + "domain in the x direction"
+                    )
+                    raise ValueError
+                requestedsurface = "xplus"
+
+        elif ys == yf:
+            if zs == zf:
+                logger.exception(f"{self.__str__()} dimensions are not specified correctly")
+                raise ValueError
+            if ys not in [volume.ys and volume.yf]:
+                logger.exception(f"{self.__str__()} can only be used on the external " + "surfaces of a fractal box")
+                raise ValueError
+            fractalrange = (round_value(limits[0] / grid.dy), round_value(limits[1] / grid.dy))
+            # yminus surface
+            if ys == volume.ys:
+                if fractalrange[0] < 0 or fractalrange[1] > volume.yf:
+                    logger.exception(
+                        f"{self.__str__()} cannot apply fractal surface "
+                        + "to fractal box as it would exceed either the "
+                        + "upper coordinates of the fractal box or the "
+                        + "domain in the y direction"
+                    )
+                    raise ValueError
+                requestedsurface = "yminus"
+            # yplus surface
+            elif yf == volume.yf:
+                if fractalrange[0] < volume.ys or fractalrange[1] > grid.ny:
+                    logger.exception(
+                        f"{self.__str__()} cannot apply fractal surface "
+                        + "to fractal box as it would exceed either the "
+                        + "lower coordinates of the fractal box or the "
+                        + "domain in the y direction"
+                    )
+                    raise ValueError
+                requestedsurface = "yplus"
+
+        elif zs == zf:
+            if zs not in [volume.zs and volume.zf]:
+                logger.exception(f"{self.__str__()} can only be used on the external " + "surfaces of a fractal box")
+                raise ValueError
+            fractalrange = (round_value(limits[0] / grid.dz), round_value(limits[1] / grid.dz))
+            # zminus surface
+            if zs == volume.zs:
+                if fractalrange[0] < 0 or fractalrange[1] > volume.zf:
+                    logger.exception(
+                        f"{self.__str__()} cannot apply fractal surface "
+                        + "to fractal box as it would exceed either the "
+                        + "upper coordinates of the fractal box or the "
+                        + "domain in the x direction"
+                    )
+                    raise ValueError
+                requestedsurface = "zminus"
+            # zplus surface
+            elif zf == volume.zf:
+                if fractalrange[0] < volume.zs or fractalrange[1] > grid.nz:
+                    logger.exception(
+                        f"{self.__str__()} cannot apply fractal surface "
+                        + "to fractal box as it would exceed either the "
+                        + "lower coordinates of the fractal box or the "
+                        + "domain in the z direction"
+                    )
+                    raise ValueError
+                requestedsurface = "zplus"
+
+        else:
+            logger.exception(f"{self.__str__()} dimensions are not specified correctly")
+            raise ValueError
+
+        surface = FractalSurface(xs, xf, ys, yf, zs, zf, frac_dim)
+        surface.surfaceID = requestedsurface
+        surface.fractalrange = fractalrange
+        surface.operatingonID = volume.ID
+        if seed is not None:
+            surface.seed = int(seed)
+        else:
+            surface.seed = seed
+        surface.weighting = weighting
+
+        # List of existing surfaces IDs
+        existingsurfaceIDs = [x.surfaceID for x in volume.fractalsurfaces]
+        if surface.surfaceID in existingsurfaceIDs:
+            logger.exception(f"{self.__str__()} has already been used on the " + f"{surface.surfaceID} surface")
+            raise ValueError
+
+        surface.generate_fractal_surface()
+        volume.fractalsurfaces.append(surface)
+
+        logger.info(
+            f"{self.grid_name(grid)}Fractal surface from {xs * grid.dx:g}m, "
+            + f"{ys * grid.dy:g}m, {zs * grid.dz:g}m, to {xf * grid.dx:g}m, "
+            + f"{yf * grid.dy:g}m, {zf * grid.dz:g}m with fractal dimension "
+            + f"{surface.dimension:g}, fractal weightings {surface.weighting[0]:g}, "
+            + f"{surface.weighting[1]:g}, fractal seeding {surface.seed}, "
+            + f"and range {limits[0]:g}m to {limits[1]:g}m, added to "
+            + f"{surface.operatingonID}."
+        )